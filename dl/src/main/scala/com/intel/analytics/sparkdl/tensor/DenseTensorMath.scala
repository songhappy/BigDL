/*
 * Licensed to the Apache Software Foundation (ASF) under one or more
 * contributor license agreements.  See the NOTICE file distributed with
 * this work for additional information regarding copyright ownership.
 * The ASF licenses this file to You under the Apache License, Version 2.0
 * (the "License"); you may not use this file except in compliance with
 * the License.  You may obtain a copy of the License at
 *
 *    http://www.apache.org/licenses/LICENSE-2.0
 *
 * Unless required by applicable law or agreed to in writing, software
 * distributed under the License is distributed on an "AS IS" BASIS,
 * WITHOUT WARRANTIES OR CONDITIONS OF ANY KIND, either express or implied.
 * See the License for the specific language governing permissions and
 * limitations under the License.
 */

package com.intel.analytics.sparkdl.tensor

import com.intel.analytics.sparkdl.mkl.MKL
import com.intel.analytics.sparkdl.tensor.TensorNumericMath._
import com.intel.analytics.sparkdl.tensor.{DenseTensorApply => Apply}

import scala.reflect.ClassTag

object DenseTensorMath {
  val taskSize: Int = System.getProperty("cpu.task.size", "250000").toInt

  def mul[@specialized(Float, Double) T](self: DenseTensor[T], x: Tensor[T], value: T)
    (implicit ev: TensorNumeric[T]): Tensor[T] = {
    if (x != null) {
      require(self.nElement() == x.nElement())
      self.copy(x)
    }

    if (self.isContiguous()) {
      ev.scal(self.nElement, value, self.storage().array(), self.storageOffset() - 1, 1)
    } else {
      val func = new TensorFunc2[T] {
        override def apply(data: Array[T], index: Int): Unit = {
          data(index) = ev.times(data(index), value)
        }
      }
      Apply.apply1[T](self, func)
    }
    self
  }

  def cmul[@specialized(Float, Double) T](self: DenseTensor[T], x: Tensor[T], y: Tensor[T])
    (implicit ev: TensorNumeric[T]): Tensor[T] = {
<<<<<<< HEAD
    require(self.nElement() == y.nElement() && self.nElement() == x.nElement(),
      "element number doesn't match")
    if (self.isContiguous() && x.isContiguous() && y.isContiguous() && MKL.isMKLLoaded) {
=======
    require(self.nElement() == y.nElement(), "element number doesn't match")
    if (self.isContiguous() && x.isContiguous() && y.isContiguous()) {
>>>>>>> e7bf50e9
      ev.vMul(self.nElement(), x.storage().array(), x.storageOffset() - 1,
        y.storage().array(), y.storageOffset() - 1, self.storage().array(), self.storageOffset()
          - 1)
    } else {
      val func6 = new TensorFunc6[T] {
        override def apply(data1: Array[T], offset1: Int, data2: Array[T], offset2: Int,
                          data3: Array[T], offset3: Int): Unit = {
          data1(offset1) = ev.times(data2(offset2), data3(offset3))
        }
      }
      val func4 = new TensorFunc4[T] {
        override def apply(data1: Array[T], offset1: Int, data2: Array[T], offset2: Int): Unit = {
          data1(offset1) = ev.times(data1(offset1), data2(offset2))
        }
      }
      // For special case, we can use apply2 to instead of apply3
      if (self == y) {
        Apply.apply2(self, x, func4)
      } else if (self == x) {
        Apply.apply2(self, y, func4)
      } else {
        Apply.apply3[T](self, x, y, func6)
      }
    }
    self
  }

  def cdiv[@specialized(Float, Double) T](self: DenseTensor[T], x: Tensor[T], y: Tensor[T])
    (implicit ev: TensorNumeric[T]): Tensor[T] = {
<<<<<<< HEAD
    require(self.nElement() == y.nElement() && self.nElement() == x.nElement(),
      "element number doesn't match")
    if (self.isContiguous() && y.isContiguous() && x.isContiguous() && MKL.isMKLLoaded) {
=======
    require(self.nElement() == y.nElement(), "element number doesn't match")
    if (self.isContiguous() && x.isContiguous() && y.isContiguous()) {
>>>>>>> e7bf50e9
      ev.vDiv(self.nElement(), x.storage().array(), x.storageOffset() - 1,
        y.storage().array(), y.storageOffset() - 1, self.storage().array(), self.storageOffset()
          - 1)
    } else {
      val func = new TensorFunc6[T] {
        override def apply(data1: Array[T], offset1: Int, data2: Array[T], offset2: Int,
                          data3: Array[T], offset3: Int): Unit = {
          data1(offset1) = ev.divide(data2(offset2), data3(offset3))
        }
      }
      Apply.apply3[T](self, x, y, func)
    }
    self
  }

  def cadd[@specialized(Float, Double) T](
    self: DenseTensor[T], x: Tensor[T], value: T, y: Tensor[T])
    (implicit ev: TensorNumeric[T]): Tensor[T] = {
    require(x != null && y.nElement() == x.nElement())

    if (!self.eq(x) && !self.eq(y)) {
      self.resizeAs(x).copy(x)
    }

    if (self.eq(x) && self.isContiguous() && y.isContiguous()) {
      ev.axpy(y.nElement(), value, y.storage().array(), y.storageOffset() - 1, 1,
        self.storage().array(), self.storageOffset() - 1, 1)
    } else {
      val func = new TensorFunc6[T] {
        override def apply(data1: Array[T], offset1: Int, data2: Array[T], offset2: Int,
                          data3: Array[T], offset3: Int): Unit = {
          data1(offset1) = ev.plus(data2(offset2), ev.times(value, data3(offset3)))
        }
      }
      Apply.apply3[T](self, x, y, func)
    }
    self
  }

  def csub[@specialized(Float, Double) T]
  (self: DenseTensor[T], x: Tensor[T], value: T, y: Tensor[T])
  (implicit ev: TensorNumeric[T]): Tensor[T] = {
    require(x != null && x.nElement() == y.nElement())
    if(!self.eq(x)) {
      self.resizeAs(x).copy(x)
    }

    if(self.eq(x) && self.isContiguous() && y.isContiguous()) {
      ev.axpy(y.nElement(), value, y.storage().array(),
        y.storageOffset() - 1, 1, self.storage().array(), self.storageOffset() - 1, 1)
    } else {
      val func2 = new TensorFunc4[T] {
        override def apply(data1: Array[T], offset1: Int, data2: Array[T], offset2: Int): Unit =
        { data1(offset1) = ev.minus(data1(offset1), ev.times(value, data2(offset2)))  }}
      Apply.apply2[T](self, y, func2)
    }
    self
  }

  def add[@specialized(Float, Double) T: ClassTag](s: T, t: DenseTensor[T])
    (implicit ev: TensorNumeric[T]): Tensor[T] = {
    val result = new DenseTensor[T]()
    result.resizeAs(t)
    result.copy(t)
    val func = new TensorFunc2[T] {
      override def apply(data: Array[T], index: Int): Unit = {
        data(index) = ev.plus(data(index), s)
      }
    }
    Apply.apply1[T](result, func)

    result
  }

  def add[@specialized(Float, Double) T: ClassTag](self: DenseTensor[T], t: Tensor[T])
    (implicit ev: TensorNumeric[T]): Tensor[T] = {
    val result = new DenseTensor[T]()
    result.resizeAs(self)
    result.copy(self)
    val n = result.nElement()
    if (result.isContiguous() && t.isContiguous() && n == t.nElement()) {
      ev.axpy(n, ev.fromType[Int](1), t.storage().array(), t.storageOffset() - 1, 1,
        result.storage().array,
        result.storageOffset() - 1, 1)
      result
    } else {
      val func2 = new TensorFunc4[T] {
        override def apply(data1: Array[T], offset1: Int, data2: Array[T], offset2: Int): Unit = {
          data1(offset1) = ev.plus(data1(offset1), data2(offset2))
        }
      }
      Apply.apply2[T](self, t, func2)
      result
    }
  }

  def sub[@specialized(Float, Double) T: ClassTag](s: T, t: DenseTensor[T])
    (implicit ev: TensorNumeric[T]): Tensor[T] = {
    val result = new DenseTensor[T]()
    result.resizeAs(t)
    result.copy(t)
    val func = new TensorFunc2[T] {
      override def apply(data: Array[T], index: Int): Unit = {
        data(index) = ev.minus(data(index), s)
      }
    }
    Apply.apply1[T](result, func)
    result
  }

  def sub[@specialized(Float, Double) T: ClassTag](self: DenseTensor[T], t: Tensor[T])
    (implicit ev: TensorNumeric[T]): Tensor[T] = {
    val result = new DenseTensor[T]()
    result.resizeAs(self)
    result.copy(self)
    val func2 = new TensorFunc4[T] {
      override def apply(data1: Array[T], offset1: Int, data2: Array[T], offset2: Int): Unit = {
        data1(offset1) = ev.minus(data1(offset1), data2(offset2))
      }
    }
    Apply.apply2[T](result, t, func2)
    result
  }

  def neg[@specialized(Float, Double) T: ClassTag](self: DenseTensor[T])
    (implicit ev: TensorNumeric[T]): Tensor[T] = {
    val result = new DenseTensor[T]()
    result.resizeAs(self)
    result.copy(self)

    val func = new TensorFunc2[T] {
      override def apply(data: Array[T], index: Int): Unit = {
        data(index) = ev.negative(data(index))
      }
    }
    Apply.apply1[T](result, func)
    result
  }

  def divide[@specialized(Float, Double) T: ClassTag](s: T, t: DenseTensor[T])
    (implicit ev: TensorNumeric[T]): Tensor[T] = {
    val result = new DenseTensor[T]()
    result.resizeAs(t)
    result.copy(t)
    val func = new TensorFunc2[T] {
      override def apply(data: Array[T], index: Int): Unit = {
        data(index) = ev.divide(data(index), s)
      }
    }
    Apply.apply1[T](result, func)
    result
  }

  def divide[@specialized(Float, Double) T: ClassTag](self: DenseTensor[T], t: Tensor[T])
    (implicit ev: TensorNumeric[T]): Tensor[T] = {
    val result = new DenseTensor[T]()
    result.resizeAs(self)
    result.copy(self)
    val func2 = new TensorFunc4[T] {
      override def apply(data1: Array[T], offset1: Int, data2: Array[T], offset2: Int): Unit = {
        data1(offset1) = ev.divide(data1(offset1), data2(offset2))
      }
    }
    Apply.apply2[T](result, t, func2)
    result
  }

  def mul[@specialized(Float, Double) T: ClassTag](s: T, t: DenseTensor[T])
    (implicit ev: TensorNumeric[T]): Tensor[T] = {
    val result = new DenseTensor[T]()
    result.resizeAs(t)
    result.copy(t)
    val func = new TensorFunc2[T] {
      override def apply(data: Array[T], index: Int): Unit = {
        data(index) = ev.times(data(index), s)
      }
    }
    Apply.apply1[T](result, func)
    result
  }

  def mul[@specialized(Float, Double) T: ClassTag](self: Tensor[T], t: Tensor[T])
    (implicit ev: TensorNumeric[T]): Tensor[T] = {
    if (self.nDimension() == 1 && t.nDimension() == 1) {
      require(self.size(1) == t.size(1), "vector size not match")

      val result = ev.dot(self.nElement(), self.storage().array(), self.storageOffset() - 1,
        self.stride(1), t.storage().array(), t.storageOffset() - 1, t.stride(1))
      new DenseTensor(new ArrayStorage(Array(result)))
    } else if (self.nDimension() == 2 && t.nDimension() == 1) {
      val result = new DenseTensor[T](self.size(1))
      DenseTensorBLAS.gemv[T](ev.fromType[Int](1), self, t, ev.fromType[Int](0), result)
      result
    } else if (self.nDimension() == 2 && t.nDimension() == 2) {
      val result = new DenseTensor[T](t.size(2), self.size(1)).t()
      addmm[T](result, ev.fromType[Int](0), result, ev.fromType[Int](1), self, t)
      result
    } else {
      throw new UnsupportedOperationException(s"multiplication between ${self.nDimension()}D and " +
        s"${t.nDimension()}D not yet supported")
    }
  }

  def pow[@specialized(Float, Double) T: ClassTag](self: DenseTensor[T], x: Tensor[T], n: T)
    (implicit ev: TensorNumeric[T]): Tensor[T] = {
    require(self.nElement() == x.nElement())
    if (MKL.isMKLLoaded && self.isContiguous() && x.isContiguous()) {
      ev.vPowx(self.nElement(), x.storage().array(), x.storageOffset() - 1, n,
        self.storage().array(), self.storageOffset() - 1)
    } else {
      val func = new TensorFunc4[T] {
        override def apply(data1: Array[T], offset1: Int, data2: Array[T], offset2: Int): Unit = {
          data1(offset1) = ev.pow(data2(offset2), n)
        }
      }
      DenseTensorApply.apply2[T](self, x, func)
    }
    self
  }

  def exp[@specialized(Float, Double) T: ClassTag](self: DenseTensor[T], x: Tensor[T])
    (implicit ev: TensorNumeric[T]): Tensor[T] = {
    require(self.nElement() == x.nElement())
    if (MKL.isMKLLoaded && self.isContiguous() && x.isContiguous()) {
      ev.vExp(self.nElement(), x.storage().array(), x.storageOffset() - 1,
        self.storage().array(), self.storageOffset() - 1)
    } else {
      val func = new TensorFunc4[T] {
        override def apply(data1: Array[T], offset1: Int, data2: Array[T], offset2: Int): Unit = {
          data1(offset1) = ev.exp(data2(offset2))
        }
      }
      DenseTensorApply.apply2[T](self, x, func)
    }
    self
  }

  def log[@specialized(Float, Double) T: ClassTag](self: DenseTensor[T], x: Tensor[T])
    (implicit ev: TensorNumeric[T]): Tensor[T] = {
    require(self.nElement() == x.nElement())
    if (MKL.isMKLLoaded && self.isContiguous() && x.isContiguous()) {
      ev.vLn(self.nElement(), x.storage().array(), x.storageOffset() - 1,
        self.storage().array(), self.storageOffset() - 1)
    } else {
      val func = new TensorFunc4[T] {
        override def apply(data1: Array[T], offset1: Int, data2: Array[T], offset2: Int): Unit = {
          data1(offset1) = ev.log(data2(offset2))
        }
      }
      DenseTensorApply.apply2[T](self, x, func)
    }
    self
  }

  def sqrt[@specialized(Float, Double) T: ClassTag](self: DenseTensor[T], x: Tensor[T])
    (implicit ev: TensorNumeric[T]): Tensor[T] = {
    require(self.nElement() == x.nElement())
    if (MKL.isMKLLoaded && self.isContiguous() && x.isContiguous()) {
      ev.vSqrt(self.nElement(), x.storage().array(), x.storageOffset() - 1,
        self.storage().array(), self.storageOffset() - 1)
    } else {
      val func = new TensorFunc4[T] {
        override def apply(data1: Array[T], offset1: Int, data2: Array[T], offset2: Int): Unit = {
          data1(offset1) = ev.sqrt(data2(offset2))
        }
      }
      DenseTensorApply.apply2[T](self, x, func)
    }
    self
  }

  def log1p[@specialized(Float, Double) T: ClassTag](self: DenseTensor[T], x: Tensor[T])
    (implicit ev: TensorNumeric[T]): Tensor[T] = {
    require(self.nElement() == x.nElement())
    if (MKL.isMKLLoaded && self.isContiguous() && x.isContiguous()) {
      ev.vLog1p(self.nElement(), x.storage().array(), x.storageOffset() - 1,
        self.storage().array(), self.storageOffset() - 1)

    } else {
      val func = new TensorFunc4[T] {
        override def apply(data1: Array[T], offset1: Int, data2: Array[T], offset2: Int): Unit = {
          data1(offset1) = ev.log1p(data2(offset2))
        }
      }
      DenseTensorApply.apply2[T](self, x, func)

    }
    self
  }

  def sumAll[@specialized(Float, Double) T](self: DenseTensor[T])(
    implicit ev: TensorNumeric[T]): T = {
    var sum = ev.fromType[Int](0)
    val func = new TensorFunc2[T] {
      override def apply(data: Array[T], index: Int): Unit = {
        sum = ev.plus(data(index), sum)
      }
    }
    Apply.apply1[T](self, func)
    sum
  }

  def sum[@specialized(Float, Double) T: ClassTag](self: DenseTensor[T], x: Tensor[T], _dim: Int)
    (implicit ev: TensorNumeric[T]): Tensor[T] = {
    require(_dim >= 0 && _dim < x.nDimension, s"dimension ${_dim + 1} out of range")
    val result = if (self == null) new DenseTensor[T]() else self
    val sizes = x.size()
    sizes(_dim) = 1
    result.resize(sizes)
    DenseTensorDimApply.dimApply2[T](result, x, _dim,
      (rData, rOffset, rStride, rSize, tData, tOffset, tStride, tSize) => {
        rData(rOffset) = ev.sum(tSize, tData, tOffset, tStride)
      })

    result
  }

  def maxAll[@specialized(Float, Double) T](self: DenseTensor[T])(
    implicit ev: TensorNumeric[T]): T = {
    var max = ev.fromType[Int](0)
    var first = true
    val func = new TensorFunc2[T] {
      override def apply(data: Array[T], index: Int): Unit = {
        if (first) {
          first = false
          max = data(index)
        } else if (ev.isGreater(data(index), max)) {
          max = data(index)
        }
      }
    }
    Apply.apply1[T](self, func)
    max
  }

  def addmm[@specialized(Float, Double) T: ClassTag](r: Tensor[T], beta: T, t: Tensor[T],
    alpha: T, m1: Tensor[T], m2: Tensor[T])
    (implicit ev: TensorNumeric[T]): Tensor[T] = {
    require(m1.dim() == 2 && m2.dim() == 2,
      s"matrices expected, got ${m1.dim()}, ${m2.dim()} tensors")
    require(m1.size(2) == m2.size(1),
      s"size mismatch, m1:${m1.size().mkString("x")} m2:${m2.size().mkString("x")}")
    require(t.dim() == 2,
      s"matrix expected, got ${t.dim()} tensor for t")
    require(t.size(1) == m1.size(1) && t.size(2) == m2.size(2),
      s"size mismatch. t:${t.size().mkString("x")}, " +
        s"m1:${m1.size().mkString("x")} + m2:${m2.size().mkString("x")}")

    if (r != t) {
      r.resizeAs(t)
      r.copy(t)
    }

    var _r: Tensor[T] = null
    var _m1: Tensor[T] = m1
    var _m2: Tensor[T] = m2
    var transpose_r = ""
    if (r.stride(1) == 1 && r.stride(2) != 0) {
      transpose_r = "n"
      _r = r
    } else if (r.stride(2) == 1 && r.stride(1) != 0) {
      val swap = _m2
      _m2 = _m1
      _m1 = swap
      transpose_r = "t"
      _r = r
    } else {
      transpose_r = "n"
      _r = new DenseTensor[T](r.size(2), r.size(1))
      _r.copy(r)
      _r = _r.transpose(1, 2)
    }

    val index1 = if (transpose_r == "n") 1 else 2
    val index2 = if (transpose_r == "n") 2 else 1
    var transpose_m1 = ""
    var __m1: Tensor[T] = null
    if (_m1.stride(index1) == 1 && _m1.stride(index2) != 0) {
      transpose_m1 = "n"
      __m1 = _m1
    } else if (_m1.stride(index2) == 1 && _m1.stride(index1) != 0) {
      transpose_m1 = "t"
      __m1 = _m1
    } else {
      transpose_m1 = if (transpose_r == "n") "t" else "n"
      __m1 = _m1.contiguous()
    }

    var transpose_m2 = ""
    var __m2: Tensor[T] = null
    if (_m2.stride(index1) == 1 && _m2.stride(index2) != 0) {
      transpose_m2 = "n"
      __m2 = _m2
    } else if (_m2.stride(index2) == 1 && _m2.stride(index1) != 0) {
      transpose_m2 = "t"
      __m2 = _m2
    } else {
      transpose_m2 = if (transpose_r == "n") "t" else "n"
      __m2 = _m2.contiguous()
    }

    DenseTensorBLAS.gemm[T](transpose_m1, transpose_m2, _r.size(index1), _r.size(index2),
      __m1.size(index2), alpha, __m1.storage().array(), __m1.storageOffset() - 1,
      if (transpose_m1 == "n") __m1.stride(index2) else __m1.stride(index1),
      __m2.storage().array(), __m2.storageOffset() - 1,
      if (transpose_m2 == "n") __m2.stride(index2) else __m2.stride(index1),
      beta,
      _r.storage().array(), _r.storageOffset() - 1,
      _r.stride(index2)
    )
    if (_r != r) {
      r.copy(_r)
    }
    r
  }

  def addr[@specialized(Float, Double) T](r: Tensor[T], beta: T, t: Tensor[T],
    alpha: T, vec1: Tensor[T], vec2: Tensor[T])(implicit ev: TensorNumeric[T]): Tensor[T] = {
    require(vec1.dim() == 1 && vec2.dim() == 1)
    require(t.dim() == 2)
    require(t.size(1) == vec1.size(1) && t.size(2) == vec2.size(1))

    if (!r.eq(t)) {
      r.resizeAs(t).copy(t)
    }

    if (beta != 1) {
      r.mul(beta)
    }

    if (r.stride(1) == 1) {
      val lda = if (t.stride(2) == 1) {
        r.size(1)
      } else {
        r.stride(2)
      }
      ev.ger(vec1.size(1), vec2.size(1), alpha, vec1.storage().array(), vec1.storageOffset() - 1,
        vec1.stride(1), vec2.storage().array(), vec2.storageOffset() - 1, vec2.stride(1),
        r.storage().array(), r.storageOffset() - 1, lda)
    } else if (r.stride(2) == 1) {
      ev.ger(vec2.size(1), vec1.size(1), alpha, vec2.storage().array(), vec2.storageOffset() - 1,
        vec2.stride(1), vec1.storage().array(), vec1.storageOffset() - 1, vec1.stride(1),
        r.storage().array(), r.storageOffset() - 1, r.stride(1))
    } else {
      val cr = r.contiguous()
      ev.ger(vec2.size(1), vec1.size(1), alpha, vec2.storage().array(), vec2.storageOffset() - 1,
        vec2.stride(1), vec1.storage().array(), vec1.storageOffset() - 1, vec1.stride(1),
        cr.storage().array(), cr.storageOffset() - 1, cr.stride(1))
      r.copy(cr)
    }

    r
  }

  def addmv[@specialized(Float, Double) T](r: Tensor[T], beta: T, t: Tensor[T], alpha: T,
    mat: Tensor[T], vec: Tensor[T])(implicit ev: TensorNumeric[T]): Tensor[T] = {
    require(mat.nDimension() == 2 && vec.nDimension() == 1)
    require(mat.size(2) == vec.size(1))
    require(t.nDimension() == 1)
    require(t.size(1) == mat.size(1))

    if (!r.eq(t)) {
      r.resizeAs(t).copy(t)
    }

    if (mat.stride(1) == 1) {
      ev.gemv("N", mat.size(1), mat.size(2), alpha, mat.storage().array(), mat.storageOffset() - 1,
        mat.stride(2), vec.storage().array(), vec.storageOffset() - 1, vec.stride(1), beta,
        r.storage().array(),
        r.storageOffset() - 1, r.stride(1))
    } else if (mat.stride(2) == 1) {
      ev.gemv("T", mat.size(2), mat.size(1), alpha, mat.storage().array(), mat.storageOffset() - 1,
        mat.stride(1), vec.storage().array(), vec.storageOffset() - 1, vec.stride(1), beta,
        r.storage().array(), r.storageOffset() - 1, r.stride(1))
    } else {
      val cmat = mat.contiguous()
      ev.gemv("T", cmat.size(2), cmat.size(1), alpha, cmat.storage().array(),
        cmat.storageOffset() - 1, cmat.stride(1), vec.storage().array(), vec.storageOffset() - 1,
        vec.stride(1), beta, r.storage().array(), r.storageOffset() - 1, r.stride(1))
    }

    r
  }

  def meanAll[@specialized(Float, Double) T](self: DenseTensor[T])(
    implicit ev: TensorNumeric[T]): T = {
    var sum = ev.fromType[Int](0)
    val func = new TensorFunc2[T] {
      override def apply(data: Array[T], index: Int): Unit = {
        sum = ev.plus(data(index), sum)
      }
    }
    Apply.apply1[T](self, func)
    ev.divide(sum, ev.fromType[Int](self.nElement()))
  }

  def mean[@specialized(Float, Double) T: ClassTag](self: DenseTensor[T], _dim: Int)(
    implicit ev: TensorNumeric[T]): Tensor[T] = {
    require(_dim >= 0 && _dim < self.nDimension, s"dimension ${_dim + 1} out of range")
    val result = new DenseTensor[T]()
    val sizes = self.size()
    sizes(_dim) = 1
    DenseTensor.resize(result, sizes)
    DenseTensorDimApply.dimApply2[T](result, self, _dim,
      (rData, rOffset, rStride, rSize, tData, tOffset, tStride, tSize) => {
        var sum = ev.fromType[Int](0)
        var i = 0
        while (i < tSize) {
          sum = ev.plus(sum, tData(tOffset + i * tStride))
          i += 1
        }
        rData(rOffset) = ev.divide(sum, ev.fromType[Int](self.size(_dim + 1)))
      })
    result
  }

  def nearlyEqual[@specialized(Float, Double) T](a: T, b: T, epsilon: Double)(
    implicit ev: TensorNumeric[T]): Boolean = {
    ev.getType() match {
      case "Float" =>
        val floatA = ev.toType[Float](a)
        val floatB = ev.toType[Float](b)
        val absA = math.abs(floatA)
        val absB = math.abs(floatB)
        val diff = math.abs(floatA - floatB)

        val result = if (floatA == floatB) {
          true
        } else if (floatA == 0 || floatB == 0 || diff < java.lang.Float.MIN_NORMAL) {
          diff < (epsilon * java.lang.Float.MIN_NORMAL)
        } else {
          diff / (absA + absB) < epsilon
        }

        if (!result) {
          if (floatA == b) {
            true
          } else if (floatA == 0 || floatB == 0 || diff < java.lang.Float.MIN_NORMAL) {
            diff < (epsilon * java.lang.Float.MIN_NORMAL)
          } else {
            diff / (absA + absB) < epsilon
          }
        }
        result
      case "Double" =>
        val doubleA = ev.toType[Double](a)
        val doubleB = ev.toType[Double](b)
        val absA = math.abs(doubleA)
        val absB = math.abs(doubleB)
        val diff = math.abs(doubleA - doubleB)

        val result = if (doubleA == doubleB) {
          true
        } else if (doubleA == 0 || doubleB == 0 || diff < java.lang.Double.MIN_NORMAL) {
          diff < (epsilon * java.lang.Double.MIN_NORMAL)
        } else {
          diff / (absA + absB) < epsilon
        }

        if (!result) {
          if (doubleA == b) {
            true
          } else if (doubleA == 0 || doubleB == 0 || diff < java.lang.Double.MIN_NORMAL) {
            diff < (epsilon * java.lang.Double.MIN_NORMAL)
          } else {
            diff / (absA + absB) < epsilon
          }
        }
        result
    }
  }

  val doubleEpsilon = System.getProperty("DoubleTensorEpsilon", "0.0000001").toDouble
  val floatEpsilon = System.getProperty("FloatTensorEpsilon", "0.00001").toDouble
}
<|MERGE_RESOLUTION|>--- conflicted
+++ resolved
@@ -48,14 +48,10 @@
 
   def cmul[@specialized(Float, Double) T](self: DenseTensor[T], x: Tensor[T], y: Tensor[T])
     (implicit ev: TensorNumeric[T]): Tensor[T] = {
-<<<<<<< HEAD
     require(self.nElement() == y.nElement() && self.nElement() == x.nElement(),
       "element number doesn't match")
     if (self.isContiguous() && x.isContiguous() && y.isContiguous() && MKL.isMKLLoaded) {
-=======
-    require(self.nElement() == y.nElement(), "element number doesn't match")
-    if (self.isContiguous() && x.isContiguous() && y.isContiguous()) {
->>>>>>> e7bf50e9
+
       ev.vMul(self.nElement(), x.storage().array(), x.storageOffset() - 1,
         y.storage().array(), y.storageOffset() - 1, self.storage().array(), self.storageOffset()
           - 1)
@@ -85,14 +81,10 @@
 
   def cdiv[@specialized(Float, Double) T](self: DenseTensor[T], x: Tensor[T], y: Tensor[T])
     (implicit ev: TensorNumeric[T]): Tensor[T] = {
-<<<<<<< HEAD
     require(self.nElement() == y.nElement() && self.nElement() == x.nElement(),
       "element number doesn't match")
     if (self.isContiguous() && y.isContiguous() && x.isContiguous() && MKL.isMKLLoaded) {
-=======
-    require(self.nElement() == y.nElement(), "element number doesn't match")
-    if (self.isContiguous() && x.isContiguous() && y.isContiguous()) {
->>>>>>> e7bf50e9
+
       ev.vDiv(self.nElement(), x.storage().array(), x.storageOffset() - 1,
         y.storage().array(), y.storageOffset() - 1, self.storage().array(), self.storageOffset()
           - 1)
