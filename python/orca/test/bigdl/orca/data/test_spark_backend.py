#
# Copyright 2016 The BigDL Authors.
#
# Licensed under the Apache License, Version 2.0 (the "License");
# you may not use this file except in compliance with the License.
# You may obtain a copy of the License at
#
#     http://www.apache.org/licenses/LICENSE-2.0
#
# Unless required by applicable law or agreed to in writing, software
# distributed under the License is distributed on an "AS IS" BASIS,
# WITHOUT WARRANTIES OR CONDITIONS OF ANY KIND, either express or implied.
# See the License for the specific language governing permissions and
# limitations under the License.
#

import tempfile
import os.path
import pytest
from unittest import TestCase
import shutil

import bigdl.orca.data
import bigdl.orca.data.pandas
from bigdl.orca import OrcaContext
from bigdl.dllib.nncontext import *
from bigdl.orca.data.image import write_tfrecord, read_tfrecord
from bigdl.orca.data.utils import *
from bigdl.orca.data.transformer import *


class TestXShardsSparkBackend(TestCase):
    def setup_method(self, method):
        self.resource_path = os.path.join(os.path.split(__file__)[0], "../resources")

    def test_header_and_names(self):
        file_path = os.path.join(self.resource_path, "orca/data/csv")
        # Default header="infer"
        data_shard = bigdl.orca.data.pandas.read_csv(file_path)
        data = data_shard.collect()
        assert len(data) == 2, "number of shard should be 2"
        df = data[0]
        assert "location" in df.columns
        file_path = os.path.join(self.resource_path, "orca/data/no_header.csv")
        # No header, default to be '0','1','2'
        data_shard = bigdl.orca.data.pandas.read_csv(file_path, header=None)
        df2 = data_shard.collect()[0]
        assert '0' in df2.columns and '2' in df2.columns
        # Specify names as header
        data_shard = bigdl.orca.data.pandas.read_csv(
            file_path, header=None, names=["ID", "sale_price", "location"])
        df3 = data_shard.collect()[0]
        assert "sale_price" in df3.columns

    def test_read_invalid_path(self):
        file_path = os.path.join(self.resource_path, "abc")
        with self.assertRaises(Exception) as context:
            xshards = bigdl.orca.data.pandas.read_csv(file_path)
        # This error is raised by pyspark.sql.utils.AnalysisException
        self.assertTrue('Path does not exist' in str(context.exception))

    def test_read_json(self):
        file_path = os.path.join(self.resource_path, "orca/data/json")
        data_shard = bigdl.orca.data.pandas.read_json(file_path)
        data = data_shard.collect()
        df = data[0]
        assert "timestamp" in df.columns and "value" in df.columns
        data_shard = bigdl.orca.data.pandas.read_json(file_path, names=["time", "value"])
        data = data_shard.collect()
        df2 = data[0]
        assert "time" in df2.columns and "value" in df2.columns
        data_shard = bigdl.orca.data.pandas.read_json(file_path, usecols=[0])
        data = data_shard.collect()
        df3 = data[0]
        assert "timestamp" in df3.columns and "value" not in df3.columns
        data_shard = bigdl.orca.data.pandas.read_json(file_path, dtype={"value": "float"})
        data = data_shard.collect()
        df4 = data[0]
        assert df4.value.dtype == "float64"

    def test_read_parquet(self):
        file_path = os.path.join(self.resource_path, "orca/data/csv")
        sc = init_nncontext()
        from pyspark.sql.functions import col
        spark = OrcaContext.get_spark_session()
        df = spark.read.csv(file_path, header=True)
        df = df.withColumn('sale_price', col('sale_price').cast('int'))
        temp = tempfile.mkdtemp()
        df.write.parquet(os.path.join(temp, "test_parquet"))
        data_shard2 = bigdl.orca.data.pandas.read_parquet(os.path.join(temp, "test_parquet"))
        assert data_shard2.num_partitions() == 2, "number of shard should be 2"
        data = data_shard2.collect()
        df = data[0]
        assert "location" in df.columns

        data_shard2 = bigdl.orca.data.pandas.read_parquet(os.path.join(temp, "test_parquet"),
                                                          columns=['ID', 'sale_price'])
        data = data_shard2.collect()
        df = data[0]
        assert len(df.columns) == 2

        from pyspark.sql.types import StructType, StructField, IntegerType, StringType
        schema = StructType([StructField("ID", StringType(), True),
                             StructField("sale_price", IntegerType(), True),
                             StructField("location", StringType(), True)])
        data_shard3 = bigdl.orca.data.pandas.read_parquet(os.path.join(temp, "test_parquet"),
                                                          columns=['ID', 'sale_price'],
                                                          schema=schema)
        data = data_shard3.collect()
        df = data[0]
        assert str(df['sale_price'].dtype) == 'int64'

        shutil.rmtree(temp)

    def test_write_read_imagenet(self):
        raw_data = os.path.join(self.resource_path, "imagenet_to_tfrecord")
        temp_dir = tempfile.mkdtemp()
        try:
            write_tfrecord(format="imagenet", imagenet_path=raw_data, output_path=temp_dir)
            data_dir = os.path.join(temp_dir, "train")
            train_dataset = read_tfrecord(format="imagenet", path=data_dir, is_training=True)
            train_dataset.take(1)
        finally:
            shutil.rmtree(temp_dir)

    def test_read_large_csv(self):
        file_path = os.path.join(self.resource_path, "orca/data/10010.csv")
        data_shard = bigdl.orca.data.pandas.read_csv(file_path)
        res = data_shard.collect()
        assert len(res[0]) == 10009, "number of records should be 10009"

    def test_usecols(self):
        file_path = os.path.join(self.resource_path, "orca/data/csv")
        data_shard = bigdl.orca.data.pandas.read_csv(file_path, usecols=[0, 1])
        data = data_shard.collect()
        df = data[0]
        assert "sale_price" in df.columns
        assert "location" not in df.columns
        data_shard = bigdl.orca.data.pandas.read_csv(file_path, usecols=["ID"])
        data = data_shard.collect()
        df2 = data[0]
        assert "ID" in df2.columns and "location" not in df2.columns

        def filter_col(name):
            return name == "sale_price"

        data_shard = bigdl.orca.data.pandas.read_csv(file_path, usecols=filter_col)
        data = data_shard.collect()
        df3 = data[0]
        assert "sale_price" in df3.columns and "location" not in df3.columns

    def test_dtype(self):
        file_path = os.path.join(self.resource_path, "orca/data/csv")
        data_shard = bigdl.orca.data.pandas.read_csv(file_path, dtype="float")
        data = data_shard.collect()
        df = data[0]
        assert df.location.dtype == "float64"
        assert df.ID.dtype == "float64"
        data_shard = bigdl.orca.data.pandas.read_csv(file_path, dtype={"sale_price": np.float32, "ID": np.int64})
        data = data_shard.collect()
        df2 = data[0]
        assert df2.sale_price.dtype == "float32" and df2.ID.dtype == "int64"

    def test_squeeze(self):
        import pandas as pd
        file_path = os.path.join(self.resource_path, "orca/data/single_column.csv")
        data_shard = bigdl.orca.data.pandas.read_csv(file_path, squeeze=True)
        data = data_shard.collect()
        df = data[0]
        assert isinstance(df, pd.Series)

    def test_index_col(self):
        file_path = os.path.join(self.resource_path, "orca/data/csv/morgage1.csv")
        data_shard = bigdl.orca.data.pandas.read_csv(file_path, index_col="ID")
        data = data_shard.collect()
        df = data[0]
        assert 100529 in df.index

    def test_mix(self):
        file_path = os.path.join(self.resource_path, "orca/data/csv")
        data_shard = bigdl.orca.data.pandas.read_csv(file_path, header=0, names=['user', 'item'],
                                                   usecols=[0, 1])
        data = data_shard.collect()
        df = data[0]
        assert "user" in df.columns
        assert "item" in df.columns
        with self.assertRaises(Exception) as context:
            data_shard = bigdl.orca.data.pandas.read_csv(file_path, header=0,
                                                       names=['ID', 'location'], usecols=["ID"])
            data = data_shard.collect()
        self.assertTrue('Passed names did not match usecols'
                        in str(context.exception))
        data_shard = bigdl.orca.data.pandas.read_csv(file_path, header=0,
                                                   names=['user', 'item'], usecols=[0, 1],
                                                   dtype={0: np.float32, 1: np.int32})
        data = data_shard.collect()
        df2 = data[0]
        assert df2.user.dtype == "float32" and df2.item.dtype == "int32"

        data_shard = bigdl.orca.data.pandas.read_csv(file_path, header=0,
                                                   names=['user', 'item', 'location'],
                                                   usecols=[1, 2])
        data = data_shard.collect()
        df2 = data[0]
        assert "user" not in df2.columns
        assert "item" in df2.columns
        assert "location" in df2.columns

        data_shard = bigdl.orca.data.pandas.read_csv(file_path, header=0,
                                                   names=['user', 'item', 'rating'],
                                                   usecols=['user', 'item'],
                                                   dtype={0: np.float32, 1: np.int32})
        data = data_shard.collect()
        df2 = data[0]
        assert df2.user.dtype == "float32" and df2.item.dtype == "int32"

        with self.assertRaises(Exception) as context:
            data_shard = bigdl.orca.data.pandas.read_csv(file_path, header=0,
                                                       names=['user', 'item'], usecols=[0, 1],
                                                       dtype={1: np.float32, 2: np.int32})
            data = data_shard.collect()
        self.assertTrue('column index to be set type is not in current dataframe'
                        in str(context.exception))

<<<<<<< HEAD
=======
    def test_read_invalid_path(self):
        file_path = os.path.join(self.resource_path, "abc")
        with self.assertRaises(Exception) as context:
            xshards = bigdl.orca.data.pandas.read_csv(file_path)
        # This error is raised by pyspark.sql.utils.AnalysisException
        self.assertTrue('Path does not exist' in str(context.exception))

    def test_read_json(self):
        file_path = os.path.join(self.resource_path, "orca/data/json")
        data_shard = bigdl.orca.data.pandas.read_json(file_path)
        data = data_shard.collect()
        df = data[0]
        assert "timestamp" in df.columns and "value" in df.columns
        data_shard = bigdl.orca.data.pandas.read_json(file_path, names=["time", "value"])
        data = data_shard.collect()
        df2 = data[0]
        assert "time" in df2.columns and "value" in df2.columns
        data_shard = bigdl.orca.data.pandas.read_json(file_path, usecols=[0])
        data = data_shard.collect()
        df3 = data[0]
        assert "timestamp" in df3.columns and "value" not in df3.columns
        data_shard = bigdl.orca.data.pandas.read_json(file_path, dtype={"value": "float"})
        data = data_shard.collect()
        df4 = data[0]
        assert df4.value.dtype == "float64"

    def test_read_parquet(self):
        file_path = os.path.join(self.resource_path, "orca/data/csv")
        sc = init_nncontext()
        from pyspark.sql.functions import col
        spark = OrcaContext.get_spark_session()
        df = spark.read.csv(file_path, header=True)
        df = df.withColumn('sale_price', col('sale_price').cast('int'))
        temp = tempfile.mkdtemp()
        df.write.parquet(os.path.join(temp, "test_parquet"))
        data_shard2 = bigdl.orca.data.pandas.read_parquet(os.path.join(temp, "test_parquet"))
        assert data_shard2.num_partitions() == 2, "number of shard should be 2"
        data = data_shard2.collect()
        df = data[0]
        assert "location" in df.columns

        data_shard2 = bigdl.orca.data.pandas.read_parquet(os.path.join(temp, "test_parquet"),
                                                        columns=['ID', 'sale_price'])
        data = data_shard2.collect()
        df = data[0]
        assert len(df.columns) == 2

        from pyspark.sql.types import StructType, StructField, IntegerType, StringType
        schema = StructType([StructField("ID", StringType(), True),
                             StructField("sale_price", IntegerType(), True),
                             StructField("location", StringType(), True)])
        data_shard3 = bigdl.orca.data.pandas.read_parquet(os.path.join(temp, "test_parquet"),
                                                        columns=['ID', 'sale_price'],
                                                        schema=schema)
        data = data_shard3.collect()
        df = data[0]
        assert str(df['sale_price'].dtype) == 'int64'

        shutil.rmtree(temp)

    def test_write_read_imagenet(self):
        raw_data = os.path.join(self.resource_path, "imagenet_to_tfrecord")
        temp_dir = tempfile.mkdtemp()
        try:
            write_tfrecord(format="imagenet", imagenet_path=raw_data, output_path=temp_dir)
            data_dir = os.path.join(temp_dir, "train")
            train_dataset = read_tfrecord(format="imagenet", path=data_dir, is_training=True)
            train_dataset.take(1)
        finally:
            shutil.rmtree(temp_dir)

    def test_to_spark_df(self):
        file_path = os.path.join(self.resource_path, "orca/data/csv")
        data_shard = bigdl.orca.data.pandas.read_csv(file_path, header=0, names=['user', 'item'],
                                                   usecols=[0, 1])
        df = data_shard.to_spark_df()
        df.show()

    def test_read_large_csv(self):
        file_path = os.path.join(self.resource_path, "orca/data/10010.csv")
        data_shard = bigdl.orca.data.pandas.read_csv(file_path)
        res = data_shard.collect()
        assert len(res[0]) == 10009, "number of records should be 10009"

    def test_spark_df_to_shards(self):
        file_path = os.path.join(self.resource_path, "orca/data/csv")
        from pyspark.sql import SparkSession
        spark = SparkSession.builder.master("local[1]")\
            .appName('test_spark_backend')\
            .config("spark.driver.memory", "6g").getOrCreate()
        df = spark.read.csv(file_path)
        data_shards = spark_df_to_pd_sparkxshards(df)

    def test_minmaxscale_shards(self):
        file_path = os.path.join(self.resource_path, "orca/data/csv")
        data_shard = bigdl.orca.data.pandas.read_csv(file_path)
        scale = MinMaxScaler(inputCol=["sale_price"], outputCol="sale_price_scaled")
        transformed_data_shard = scale.fit_transform(data_shard)

    def test_standardscale_shards(self):
        file_path = os.path.join(self.resource_path, "orca/data/csv")

        data_shard = bigdl.orca.data.pandas.read_csv(file_path)
        scale = StandardScaler(inputCol="sale_price", outputCol="sale_price_scaled")
        transformed_data_shard = scale.fit_transform(data_shard)

    def test_max_values(self):
        file_path = os.path.join(self.resource_path, "orca/data/csv/morgage1.csv")
        data_shard = bigdl.orca.data.pandas.read_csv(file_path)
        max_value = data_shard.max_values('sale_price')
        assert max_value == 475000, "max value of sale_price should be 2"

    def test_merge_shards(self):
        from bigdl.orca.data.utils import spark_df_to_pd_sparkxshards  
        from pyspark.sql import SparkSession
        spark = SparkSession.builder.getOrCreate()
        df1 = spark.createDataFrame([
            (1, 2.),
            (2, 3.),
            (3, 5.),
            (4, 1.)
            ], schema=['a', 'b'])
        df2 = spark.createDataFrame([
            (1, 7),
            (2, 8),
            (4, 9),
            (5, 9)
            ], schema=['a', 'c'])
        data_shard1 = spark_df_to_pd_sparkxshards(df1)
        data_shard2 = spark_df_to_pd_sparkxshards(df2)
        merged_shard = data_shard1.merge(data_shard2, on='a')
        merged_shard_df = merged_shard.to_spark_df()
        assert len(merged_shard)==3 and merged_shard_df.columns==['a','b','c']

>>>>>>> 237ab189

if __name__ == "__main__":
    pytest.main([__file__])<|MERGE_RESOLUTION|>--- conflicted
+++ resolved
@@ -129,236 +129,6 @@
         res = data_shard.collect()
         assert len(res[0]) == 10009, "number of records should be 10009"
 
-    def test_usecols(self):
-        file_path = os.path.join(self.resource_path, "orca/data/csv")
-        data_shard = bigdl.orca.data.pandas.read_csv(file_path, usecols=[0, 1])
-        data = data_shard.collect()
-        df = data[0]
-        assert "sale_price" in df.columns
-        assert "location" not in df.columns
-        data_shard = bigdl.orca.data.pandas.read_csv(file_path, usecols=["ID"])
-        data = data_shard.collect()
-        df2 = data[0]
-        assert "ID" in df2.columns and "location" not in df2.columns
-
-        def filter_col(name):
-            return name == "sale_price"
-
-        data_shard = bigdl.orca.data.pandas.read_csv(file_path, usecols=filter_col)
-        data = data_shard.collect()
-        df3 = data[0]
-        assert "sale_price" in df3.columns and "location" not in df3.columns
-
-    def test_dtype(self):
-        file_path = os.path.join(self.resource_path, "orca/data/csv")
-        data_shard = bigdl.orca.data.pandas.read_csv(file_path, dtype="float")
-        data = data_shard.collect()
-        df = data[0]
-        assert df.location.dtype == "float64"
-        assert df.ID.dtype == "float64"
-        data_shard = bigdl.orca.data.pandas.read_csv(file_path, dtype={"sale_price": np.float32, "ID": np.int64})
-        data = data_shard.collect()
-        df2 = data[0]
-        assert df2.sale_price.dtype == "float32" and df2.ID.dtype == "int64"
-
-    def test_squeeze(self):
-        import pandas as pd
-        file_path = os.path.join(self.resource_path, "orca/data/single_column.csv")
-        data_shard = bigdl.orca.data.pandas.read_csv(file_path, squeeze=True)
-        data = data_shard.collect()
-        df = data[0]
-        assert isinstance(df, pd.Series)
-
-    def test_index_col(self):
-        file_path = os.path.join(self.resource_path, "orca/data/csv/morgage1.csv")
-        data_shard = bigdl.orca.data.pandas.read_csv(file_path, index_col="ID")
-        data = data_shard.collect()
-        df = data[0]
-        assert 100529 in df.index
-
-    def test_mix(self):
-        file_path = os.path.join(self.resource_path, "orca/data/csv")
-        data_shard = bigdl.orca.data.pandas.read_csv(file_path, header=0, names=['user', 'item'],
-                                                   usecols=[0, 1])
-        data = data_shard.collect()
-        df = data[0]
-        assert "user" in df.columns
-        assert "item" in df.columns
-        with self.assertRaises(Exception) as context:
-            data_shard = bigdl.orca.data.pandas.read_csv(file_path, header=0,
-                                                       names=['ID', 'location'], usecols=["ID"])
-            data = data_shard.collect()
-        self.assertTrue('Passed names did not match usecols'
-                        in str(context.exception))
-        data_shard = bigdl.orca.data.pandas.read_csv(file_path, header=0,
-                                                   names=['user', 'item'], usecols=[0, 1],
-                                                   dtype={0: np.float32, 1: np.int32})
-        data = data_shard.collect()
-        df2 = data[0]
-        assert df2.user.dtype == "float32" and df2.item.dtype == "int32"
-
-        data_shard = bigdl.orca.data.pandas.read_csv(file_path, header=0,
-                                                   names=['user', 'item', 'location'],
-                                                   usecols=[1, 2])
-        data = data_shard.collect()
-        df2 = data[0]
-        assert "user" not in df2.columns
-        assert "item" in df2.columns
-        assert "location" in df2.columns
-
-        data_shard = bigdl.orca.data.pandas.read_csv(file_path, header=0,
-                                                   names=['user', 'item', 'rating'],
-                                                   usecols=['user', 'item'],
-                                                   dtype={0: np.float32, 1: np.int32})
-        data = data_shard.collect()
-        df2 = data[0]
-        assert df2.user.dtype == "float32" and df2.item.dtype == "int32"
-
-        with self.assertRaises(Exception) as context:
-            data_shard = bigdl.orca.data.pandas.read_csv(file_path, header=0,
-                                                       names=['user', 'item'], usecols=[0, 1],
-                                                       dtype={1: np.float32, 2: np.int32})
-            data = data_shard.collect()
-        self.assertTrue('column index to be set type is not in current dataframe'
-                        in str(context.exception))
-
-<<<<<<< HEAD
-=======
-    def test_read_invalid_path(self):
-        file_path = os.path.join(self.resource_path, "abc")
-        with self.assertRaises(Exception) as context:
-            xshards = bigdl.orca.data.pandas.read_csv(file_path)
-        # This error is raised by pyspark.sql.utils.AnalysisException
-        self.assertTrue('Path does not exist' in str(context.exception))
-
-    def test_read_json(self):
-        file_path = os.path.join(self.resource_path, "orca/data/json")
-        data_shard = bigdl.orca.data.pandas.read_json(file_path)
-        data = data_shard.collect()
-        df = data[0]
-        assert "timestamp" in df.columns and "value" in df.columns
-        data_shard = bigdl.orca.data.pandas.read_json(file_path, names=["time", "value"])
-        data = data_shard.collect()
-        df2 = data[0]
-        assert "time" in df2.columns and "value" in df2.columns
-        data_shard = bigdl.orca.data.pandas.read_json(file_path, usecols=[0])
-        data = data_shard.collect()
-        df3 = data[0]
-        assert "timestamp" in df3.columns and "value" not in df3.columns
-        data_shard = bigdl.orca.data.pandas.read_json(file_path, dtype={"value": "float"})
-        data = data_shard.collect()
-        df4 = data[0]
-        assert df4.value.dtype == "float64"
-
-    def test_read_parquet(self):
-        file_path = os.path.join(self.resource_path, "orca/data/csv")
-        sc = init_nncontext()
-        from pyspark.sql.functions import col
-        spark = OrcaContext.get_spark_session()
-        df = spark.read.csv(file_path, header=True)
-        df = df.withColumn('sale_price', col('sale_price').cast('int'))
-        temp = tempfile.mkdtemp()
-        df.write.parquet(os.path.join(temp, "test_parquet"))
-        data_shard2 = bigdl.orca.data.pandas.read_parquet(os.path.join(temp, "test_parquet"))
-        assert data_shard2.num_partitions() == 2, "number of shard should be 2"
-        data = data_shard2.collect()
-        df = data[0]
-        assert "location" in df.columns
-
-        data_shard2 = bigdl.orca.data.pandas.read_parquet(os.path.join(temp, "test_parquet"),
-                                                        columns=['ID', 'sale_price'])
-        data = data_shard2.collect()
-        df = data[0]
-        assert len(df.columns) == 2
-
-        from pyspark.sql.types import StructType, StructField, IntegerType, StringType
-        schema = StructType([StructField("ID", StringType(), True),
-                             StructField("sale_price", IntegerType(), True),
-                             StructField("location", StringType(), True)])
-        data_shard3 = bigdl.orca.data.pandas.read_parquet(os.path.join(temp, "test_parquet"),
-                                                        columns=['ID', 'sale_price'],
-                                                        schema=schema)
-        data = data_shard3.collect()
-        df = data[0]
-        assert str(df['sale_price'].dtype) == 'int64'
-
-        shutil.rmtree(temp)
-
-    def test_write_read_imagenet(self):
-        raw_data = os.path.join(self.resource_path, "imagenet_to_tfrecord")
-        temp_dir = tempfile.mkdtemp()
-        try:
-            write_tfrecord(format="imagenet", imagenet_path=raw_data, output_path=temp_dir)
-            data_dir = os.path.join(temp_dir, "train")
-            train_dataset = read_tfrecord(format="imagenet", path=data_dir, is_training=True)
-            train_dataset.take(1)
-        finally:
-            shutil.rmtree(temp_dir)
-
-    def test_to_spark_df(self):
-        file_path = os.path.join(self.resource_path, "orca/data/csv")
-        data_shard = bigdl.orca.data.pandas.read_csv(file_path, header=0, names=['user', 'item'],
-                                                   usecols=[0, 1])
-        df = data_shard.to_spark_df()
-        df.show()
-
-    def test_read_large_csv(self):
-        file_path = os.path.join(self.resource_path, "orca/data/10010.csv")
-        data_shard = bigdl.orca.data.pandas.read_csv(file_path)
-        res = data_shard.collect()
-        assert len(res[0]) == 10009, "number of records should be 10009"
-
-    def test_spark_df_to_shards(self):
-        file_path = os.path.join(self.resource_path, "orca/data/csv")
-        from pyspark.sql import SparkSession
-        spark = SparkSession.builder.master("local[1]")\
-            .appName('test_spark_backend')\
-            .config("spark.driver.memory", "6g").getOrCreate()
-        df = spark.read.csv(file_path)
-        data_shards = spark_df_to_pd_sparkxshards(df)
-
-    def test_minmaxscale_shards(self):
-        file_path = os.path.join(self.resource_path, "orca/data/csv")
-        data_shard = bigdl.orca.data.pandas.read_csv(file_path)
-        scale = MinMaxScaler(inputCol=["sale_price"], outputCol="sale_price_scaled")
-        transformed_data_shard = scale.fit_transform(data_shard)
-
-    def test_standardscale_shards(self):
-        file_path = os.path.join(self.resource_path, "orca/data/csv")
-
-        data_shard = bigdl.orca.data.pandas.read_csv(file_path)
-        scale = StandardScaler(inputCol="sale_price", outputCol="sale_price_scaled")
-        transformed_data_shard = scale.fit_transform(data_shard)
-
-    def test_max_values(self):
-        file_path = os.path.join(self.resource_path, "orca/data/csv/morgage1.csv")
-        data_shard = bigdl.orca.data.pandas.read_csv(file_path)
-        max_value = data_shard.max_values('sale_price')
-        assert max_value == 475000, "max value of sale_price should be 2"
-
-    def test_merge_shards(self):
-        from bigdl.orca.data.utils import spark_df_to_pd_sparkxshards  
-        from pyspark.sql import SparkSession
-        spark = SparkSession.builder.getOrCreate()
-        df1 = spark.createDataFrame([
-            (1, 2.),
-            (2, 3.),
-            (3, 5.),
-            (4, 1.)
-            ], schema=['a', 'b'])
-        df2 = spark.createDataFrame([
-            (1, 7),
-            (2, 8),
-            (4, 9),
-            (5, 9)
-            ], schema=['a', 'c'])
-        data_shard1 = spark_df_to_pd_sparkxshards(df1)
-        data_shard2 = spark_df_to_pd_sparkxshards(df2)
-        merged_shard = data_shard1.merge(data_shard2, on='a')
-        merged_shard_df = merged_shard.to_spark_df()
-        assert len(merged_shard)==3 and merged_shard_df.columns==['a','b','c']
-
->>>>>>> 237ab189
 
 if __name__ == "__main__":
     pytest.main([__file__])